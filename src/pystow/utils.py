--- conflicted
+++ resolved
@@ -136,7 +136,7 @@
         yield path
     except (Exception, KeyboardInterrupt):
         if clean_on_failure:
-            path.unlink(missing_ok=True)
+            _unlink(path)
         raise
     finally:
         pass
@@ -167,18 +167,7 @@
     :raises KeyboardInterrupt: If a keyboard interrupt is thrown during download
     :raises ValueError: If an invalid backend is chosen
     """
-<<<<<<< HEAD
     with download_context(path=path, target=url, force=force, clean_on_failure=clean_on_failure) as path:
-=======
-    path = Path(path).resolve()
-
-    if path.exists() and not force:
-        raise_on_digest_mismatch(path=path, hexdigests=hexdigests)
-        logger.debug('did not re-download %s from %s', path, url)
-        return
-
-    try:
->>>>>>> b5af8065
         if backend == 'urllib':
             logger.info('downloading with urllib from %s to %s', url, path)
             urlretrieve(url, path, **kwargs)  # noqa:S310
@@ -191,13 +180,6 @@
                 shutil.copyfileobj(response.raw, file)
         else:
             raise ValueError(f'Invalid backend: {backend}. Use "requests" or "urllib".')
-<<<<<<< HEAD
-=======
-    except (Exception, KeyboardInterrupt):
-        if clean_on_failure:
-            _unlink(path)
-        raise
->>>>>>> b5af8065
 
     raise_on_digest_mismatch(path=path, hexdigests=hexdigests)
 
@@ -354,18 +336,7 @@
     :raises Exception: Thrown if an error besides a keyboard interrupt is thrown during download
     :raises KeyboardInterrupt: If a keyboard interrupt is thrown during download
     """
-<<<<<<< HEAD
     with download_context(path=path, target=file_id, force=force, clean_on_failure=clean_on_failure) as path:
-=======
-    path = Path(path).resolve()
-
-    if path.exists() and not force:
-        raise_on_digest_mismatch(path=path, hexdigests=hexdigests)
-        logger.debug('did not re-download %s from Google ID %s', path, file_id)
-        return
-
-    try:
->>>>>>> b5af8065
         with requests.Session() as sess:
             res = sess.get(DOWNLOAD_URL, params={'id': file_id}, stream=True)
             token = _get_confirm_token(res)
@@ -374,15 +345,6 @@
                 for chunk in tqdm(res.iter_content(CHUNK_SIZE), desc='writing', unit='chunk'):
                     if chunk:  # filter out keep-alive new chunks
                         file.write(chunk)
-<<<<<<< HEAD
-=======
-    except (Exception, KeyboardInterrupt):
-        if clean_on_failure:
-            _unlink(path)
-        raise
->>>>>>> b5af8065
-
-    raise_on_digest_mismatch(path=path, hexdigests=hexdigests)
 
 
 def _get_confirm_token(res: requests.Response) -> str:
@@ -435,14 +397,7 @@
 
         download_file_kwargs = {} if download_file_kwargs is None else dict(download_file_kwargs)
         download_file_kwargs.setdefault('Config', boto3.s3.transfer.TransferConfig(use_threads=False))
-<<<<<<< HEAD
         client.download_file(s3_bucket, s3_key, path.as_posix(), **download_file_kwargs)
-=======
-        client.download_file(s3_bucket, s3_key, path.as_posix(), **download_file_kwargs)
-    except (Exception, KeyboardInterrupt):
-        if clean_on_failure:
-            _unlink(path)
-        raise
 
 
 def _unlink(path: Union[str, Path]) -> None:
@@ -450,5 +405,4 @@
     try:
         os.remove(path)
     except OSError:
-        pass  # if the file can't be deleted then no problem
->>>>>>> b5af8065
+        pass  # if the file can't be deleted then no problem