# -*- coding: utf-8 -*-

"""Utilities."""

import contextlib
import gzip
import hashlib
import logging
import os
import shutil
import tarfile
import zipfile
from io import BytesIO, StringIO
from pathlib import Path, PurePosixPath
from subprocess import check_output  # noqa: S404
from typing import Collection, Mapping, Optional, TYPE_CHECKING, Tuple, Union
from urllib.parse import urlparse
from urllib.request import urlretrieve
from uuid import uuid4

import requests
from tqdm import tqdm

if TYPE_CHECKING:
    import rdflib
    import pandas as pd

logger = logging.getLogger(__name__)


class HexDigestError(ValueError):
    """Thrown if the hashsums do not match expected hashsums."""

    def __init__(self, offending_hexdigests: Collection[Tuple[str, str]]):
        """Instantiate the exception.

        :param offending_hexdigests: The result from :func:`get_offending_hexdigests`
        """
        self.offending_hexdigests = offending_hexdigests

    def __str__(self):  # noqa:D105
        return "\n".join((
            "Hexdigest of downloaded file does not match the expected ones!",
            *(
                f"\tactual: {actual} vs. expected: {expected}"
                for actual, expected in self.offending_hexdigests
            ),
        ))


def get_offending_hexdigests(
    path: Path,
    chunk_size: int = 64 * 2 ** 10,
    hexdigests: Optional[Mapping[str, str]] = None,
) -> Collection[Tuple[str, str]]:
    """
    Check a file for hash sums.

    :param path:
        The file path.
    :param chunk_size:
        The chunk size for reading the file.
    :param hexdigests:
        The expected hexdigests as (algorithm_name, expected_hex_digest) pairs.

    :return:
        A collection of observed / expected hexdigests where the digests do not match.
    """
    if not hexdigests:
        return []

    logger.info(f"Checking hash sums for file: {path.as_uri()}")

    # instantiate algorithms
    algorithms = {
        alg: hashlib.new(alg)
        for alg in hexdigests
    }

    # calculate hash sums of file incrementally
    buffer = memoryview(bytearray(chunk_size))
    with path.open('rb', buffering=0) as file:
        for this_chunk_size in iter(lambda: file.readinto(buffer), 0):
            for alg in algorithms.values():
                alg.update(buffer[:this_chunk_size])

    # Compare digests
    mismatches = []
    for alg, expected_digest in hexdigests.items():
        observed_digest = algorithms[alg].hexdigest()
        if observed_digest != expected_digest:
            logger.error(f"{alg} expected {expected_digest} but got {observed_digest}.")
            mismatches.append((observed_digest, expected_digest))
        else:
            logger.debug(f"Successfully checked with {alg}.")

    return mismatches


def raise_on_digest_mismatch(*, path: Path, hexdigests: Optional[Mapping[str, str]] = None) -> None:
    """Raise a HexDigestError if the digests do not match."""
    offending_hexdigests = get_offending_hexdigests(path=path, hexdigests=hexdigests)
    if offending_hexdigests:
        raise HexDigestError(offending_hexdigests)


def download(
    url: str,
    path: Union[str, Path],
    force: bool = True,
    clean_on_failure: bool = True,
    backend: str = 'urllib',
    hexdigests: Optional[Mapping[str, str]] = None,
    **kwargs,
) -> None:
    """Download a file from a given URL.

    :param url: URL to download
    :param path: Path to download the file to
    :param force: If false and the file already exists, will not re-download.
    :param clean_on_failure: If true, will delete the file on any exception raised during download
    :param backend: The downloader to use. Choose 'urllib' or 'requests'
    :param hexdigests:
        The expected hexdigests as (algorithm_name, expected_hex_digest) pairs.
    :param kwargs: The keyword arguments to pass to :func:`urllib.request.urlretrieve` or to `requests.get`
        depending on the backend chosen. If using 'requests' backend, `stream` is set to True by default.

    :raises Exception: Thrown if an error besides a keyboard interrupt is thrown during download
    :raises KeyboardInterrupt: If a keyboard interrupt is thrown during download
    :raises ValueError: If an invalid backend is chosen
    """
    # input normalization
    path = Path(path).resolve()

    if os.path.exists(path) and not force:
        raise_on_digest_mismatch(path=path, hexdigests=hexdigests)
        logger.debug('did not re-download %s from %s', path, url)
        return

    try:
        if backend == 'urllib':
            logger.info('downloading with urllib from %s to %s', url, path)
            urlretrieve(url, path, **kwargs)  # noqa:S310
        elif backend == 'requests':
            kwargs.setdefault('stream', True)
            # see https://requests.readthedocs.io/en/master/user/quickstart/#raw-response-content
            # pattern from https://stackoverflow.com/a/39217788/5775947
            with requests.get(url, **kwargs) as response, open(path, 'wb') as file:
                logger.info('downloading (stream=%s) with requests from %s to %s', kwargs['stream'], url, path)
                shutil.copyfileobj(response.raw, file)
        else:
            raise ValueError(f'Invalid backend: {backend}. Use "requests" or "urllib".')
    except (Exception, KeyboardInterrupt):
        if clean_on_failure:
            try:
                os.remove(path)
            except OSError:
                pass  # if the file can't be deleted then no problem
        raise

    raise_on_digest_mismatch(path=path, hexdigests=hexdigests)


def name_from_url(url: str) -> str:
    """Get the filename from the end of the URL."""
    parse_result = urlparse(url)
    path = PurePosixPath(parse_result.path)
    name = path.name
    return name


def name_from_s3_key(key: str) -> str:
    """Get the filename from the S3 key."""
    return key.split('/')[-1]


def mkdir(path: Path, ensure_exists: bool = True) -> None:
    """Make a directory (or parent directory if a file is given) if flagged with ``ensure_exists``."""
    if ensure_exists:
        path.mkdir(exist_ok=True, parents=True)


@contextlib.contextmanager
def mock_envvar(k: str, v: str):
    """Mock the environment variable then delete it after the test is over."""
    os.environ[k] = v
    yield
    del os.environ[k]


def getenv_path(envvar: str, default: Path, ensure_exists: bool = True) -> Path:
    """Get an environment variable representing a path, or use the default."""
    rv = Path(os.getenv(envvar, default=default))
    mkdir(rv, ensure_exists=ensure_exists)
    return rv


def n() -> str:
    """Get a random string for testing."""
    return str(uuid4())


def get_df_io(df: 'pd.DataFrame', sep: str = '\t', index: bool = False, **kwargs) -> BytesIO:
    """Get the dataframe as bytes."""
    sio = StringIO()
    df.to_csv(sio, sep=sep, index=index, **kwargs)
    sio.seek(0)
    bio = BytesIO(sio.read().encode('utf-8'))
    return bio


def write_zipfile_csv(
    df: 'pd.DataFrame',
    path: Union[str, Path],
    inner_path: str, sep='\t',
    index: bool = False,
    **kwargs,
) -> None:
    """Write a dataframe to an inner CSV file to a zip archive."""
    bytes_io = get_df_io(df, sep=sep, index=index, **kwargs)
    with zipfile.ZipFile(file=path, mode='w') as zip_file:
        with zip_file.open(inner_path, mode='w') as file:
            file.write(bytes_io.read())


def read_zipfile_csv(path: Union[str, Path], inner_path: str, sep='\t', **kwargs) -> 'pd.DataFrame':
    """Read an inner CSV file from a zip archive."""
    import pandas as pd

    with zipfile.ZipFile(file=path) as zip_file:
        with zip_file.open(inner_path) as file:
            return pd.read_csv(file, sep=sep, **kwargs)


def write_tarfile_csv(
    df: 'pd.DataFrame',
    path: Union[str, Path],
    inner_path: str,
    sep='\t',
    index: bool = False,
    **kwargs,
) -> None:
    """Write a dataframe to an inner CSV file from a tar archive."""
    raise NotImplementedError
    # bytes_io = get_df_io(df, sep=sep, index=index, **kwargs)
    # with tarfile.open(path, mode='w') as tar_file:
    #    with tar_file.open(inner_path, mode='w') as file:  # type: ignore
    #        file.write(bytes_io.read())


def read_tarfile_csv(path: Union[str, Path], inner_path: str, sep='\t', **kwargs) -> 'pd.DataFrame':
    """Read an inner CSV file from a tar archive."""
    import pandas as pd

    with tarfile.open(path) as tar_file:
        with tar_file.extractfile(inner_path) as file:  # type: ignore
            return pd.read_csv(file, sep=sep, **kwargs)


def read_rdf(path: Union[str, Path], **kwargs) -> 'rdflib.Graph':
    """Read an RDF file with :mod:`rdflib`."""
    import rdflib
    if isinstance(path, str):
        path = Path(path)
    graph = rdflib.Graph()
    with (
        gzip.open(path, 'rb')  # type: ignore
        if isinstance(path, Path) and path.suffix == '.gz' else
        open(path)
    ) as file:
        graph.parse(file, **kwargs)
    return graph


def get_commit(org: str, repo: str, provider: str = 'git') -> str:
    """Get last commit hash for the given repo."""
    if provider == 'git':
        output = check_output(['git', 'ls-remote', f'https://github.com/{org}/{repo}'])  # noqa
        lines = (line.strip().split('\t') for line in output.decode('utf8').splitlines())
        rv = next(line[0] for line in lines if line[1] == 'HEAD')
    elif provider == 'github':
        res = requests.get(f'https://api.github.com/repos/{org}/{repo}/branches/master')
        res_json = res.json()
        rv = res_json['commit']['sha']
    else:
        raise NotImplementedError(f'invalid implementation: {provider}')
    return rv


CHUNK_SIZE = 32768
DOWNLOAD_URL = 'https://docs.google.com/uc?export=download'
TOKEN_KEY = 'download_warning'  # noqa:S105


def download_from_google(
    file_id: str,
<<<<<<< HEAD
    path: Union[str, os.PathLike, Path],
    force: bool = True,
    clean_on_failure: bool = True,
    hexdigests: Optional[Mapping[str, str]] = None,
    **kwargs,
) -> None:
=======
    path: Union[str, os.PathLike],
    force: bool = True,
):
>>>>>>> 8904c335
    """Download a file from google drive.

    Implementation inspired by https://github.com/ndrplz/google-drive-downloader.

    :param file_id: The google file identifier
    :param path: The place to write the file
    :param force: If false and the file already exists, will not re-download.
    """
<<<<<<< HEAD
    # TODO: Reduce code duplication with download
    # input normalization
    path = Path(path).resolve()

    if os.path.exists(path) and not force:
        raise_on_digest_mismatch(path=path, hexdigests=hexdigests)
        logger.debug('did not re-download %s for ID %s', path, file_id)
        return

    try:
        with requests.Session() as sess:
            res = sess.get(DOWNLOAD_URL, params={'id': file_id}, stream=True)
            token = _get_confirm_token(res)
            res = sess.get(DOWNLOAD_URL, params={'id': file_id, 'confirm': token}, stream=True)
            with open(path, 'wb') as file:
                for chunk in tqdm(res.iter_content(CHUNK_SIZE), desc='writing', unit='chunk'):
                    if chunk:  # filter out keep-alive new chunks
                        file.write(chunk)
    except (Exception, KeyboardInterrupt):
        if clean_on_failure:
            try:
                os.remove(path)
            except OSError:
                pass  # if the file can't be deleted then no problem
        raise

    raise_on_digest_mismatch(path=path, hexdigests=hexdigests)
=======
    if os.path.exists(path) and not force:
        logger.debug('did not re-download %s from %s', path, file_id)
        return

    with requests.Session() as sess:
        res = sess.get(DOWNLOAD_URL, params={'id': file_id}, stream=True)
        token = _get_confirm_token(res)
        res = sess.get(DOWNLOAD_URL, params={'id': file_id, 'confirm': token}, stream=True)
        with open(path, 'wb') as file:
            for chunk in tqdm(res.iter_content(CHUNK_SIZE), desc='writing', unit='chunk'):
                if chunk:  # filter out keep-alive new chunks
                    file.write(chunk)
>>>>>>> 8904c335


def _get_confirm_token(res: requests.Response) -> str:
    for key, value in res.cookies.items():
        if key.startswith(TOKEN_KEY):
            return value
    raise ValueError(f'no token found with key {TOKEN_KEY} in cookies: {res.cookies}')<|MERGE_RESOLUTION|>--- conflicted
+++ resolved
@@ -294,18 +294,12 @@
 
 def download_from_google(
     file_id: str,
-<<<<<<< HEAD
     path: Union[str, os.PathLike, Path],
     force: bool = True,
     clean_on_failure: bool = True,
     hexdigests: Optional[Mapping[str, str]] = None,
     **kwargs,
 ) -> None:
-=======
-    path: Union[str, os.PathLike],
-    force: bool = True,
-):
->>>>>>> 8904c335
     """Download a file from google drive.
 
     Implementation inspired by https://github.com/ndrplz/google-drive-downloader.
@@ -314,7 +308,6 @@
     :param path: The place to write the file
     :param force: If false and the file already exists, will not re-download.
     """
-<<<<<<< HEAD
     # TODO: Reduce code duplication with download
     # input normalization
     path = Path(path).resolve()
@@ -342,20 +335,6 @@
         raise
 
     raise_on_digest_mismatch(path=path, hexdigests=hexdigests)
-=======
-    if os.path.exists(path) and not force:
-        logger.debug('did not re-download %s from %s', path, file_id)
-        return
-
-    with requests.Session() as sess:
-        res = sess.get(DOWNLOAD_URL, params={'id': file_id}, stream=True)
-        token = _get_confirm_token(res)
-        res = sess.get(DOWNLOAD_URL, params={'id': file_id, 'confirm': token}, stream=True)
-        with open(path, 'wb') as file:
-            for chunk in tqdm(res.iter_content(CHUNK_SIZE), desc='writing', unit='chunk'):
-                if chunk:  # filter out keep-alive new chunks
-                    file.write(chunk)
->>>>>>> 8904c335
 
 
 def _get_confirm_token(res: requests.Response) -> str:
