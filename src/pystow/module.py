# -*- coding: utf-8 -*-

"""Module implementation."""

import gzip
import logging
import os
import pickle
import warnings
from contextlib import contextmanager
from pathlib import Path
from typing import Any, Mapping, Optional, Sequence, TYPE_CHECKING, Union

from .utils import (
    download, download_from_google, getenv_path, mkdir, name_from_s3_key, name_from_url, read_rdf,
    read_tarfile_csv, read_zipfile_csv,
)

if TYPE_CHECKING:
    import rdflib
    import pandas as pd
    import botocore.client

logger = logging.getLogger(__name__)

PYSTOW_NAME_ENVVAR = 'PYSTOW_NAME'
PYSTOW_HOME_ENVVAR = 'PYSTOW_HOME'
PYSTOW_NAME_DEFAULT = '.data'


def get_name() -> str:
    """Get the PyStow home directory name."""
    return os.getenv(PYSTOW_NAME_ENVVAR, default=PYSTOW_NAME_DEFAULT)


def get_home(ensure_exists: bool = True) -> Path:
    """Get the PyStow home directory."""
    default = Path.home() / get_name()
    return getenv_path(PYSTOW_HOME_ENVVAR, default, ensure_exists=ensure_exists)


def get_base(key: str, ensure_exists: bool = True) -> Path:
    """Get the base directory for a module."""
    _assert_valid(key)
    envvar = f'{key.upper()}_HOME'
    default = get_home(ensure_exists=False) / key
    return getenv_path(envvar, default, ensure_exists=ensure_exists)


def _assert_valid(key: str) -> None:
    if '.' in key:
        raise ValueError(f'The module should not have a dot in it: {key}')


class Module:
    """The class wrapping the directory lookup implementation."""

    def __init__(self, base: Union[str, Path], ensure_exists: bool = True) -> None:
        """Initialize the module.

        :param base:
            The base directory for the module
        :param ensure_exists:
            Should the base directory be created automatically?
            Defaults to true.
        """
        self.base = Path(base)
        mkdir(self.base, ensure_exists=ensure_exists)

    @classmethod
    def from_key(cls, key: str, *subkeys: str, ensure_exists: bool = True) -> 'Module':
        """Get a module for the given directory or one of its subdirectories."""
        base = get_base(key, ensure_exists=False)
        rv = cls(base=base, ensure_exists=ensure_exists)
        if subkeys:
            rv = rv.submodule(*subkeys, ensure_exists=ensure_exists)
        return rv

    def submodule(self, *subkeys: str, ensure_exists: bool = True) -> 'Module':
        """Get a module for a subdirectory of the current module.

        :param subkeys:
            A sequence of additional strings to join. If none are given,
            returns the directory for this module.
        :param ensure_exists:
            Should all directories be created automatically?
            Defaults to true.
        :return:
            A module representing the subdirectory based on the given ``subkeys``.
        """
        base = self.join(*subkeys, ensure_exists=False)
        return Module(base=base, ensure_exists=ensure_exists)

    def join(
        self,
        *subkeys: str,
        name: Optional[str] = None,
        ensure_exists: bool = True,
    ) -> Path:
        """Get a subdirectory of the current module.

        :param subkeys:
            A sequence of additional strings to join. If none are given,
            returns the directory for this module.
        :param ensure_exists:
            Should all directories be created automatically?
            Defaults to true.
        :param name:
            The name of the file (optional) inside the folder
        :return:
            The path of the directory or subdirectory for the given module.
        """
        rv = self.base
        if subkeys:
            rv = rv.joinpath(*subkeys)
            mkdir(rv, ensure_exists=ensure_exists)
        if name:
            rv = rv.joinpath(name)
        return rv

    def get(self, *args, **kwargs):
        """Get a subdirectory of the current module, deprecated in favor of :meth:`join`."""
        warnings.warn('Use Module.join instead of Module.get', DeprecationWarning)
        return self.join(*args, **kwargs)

    def ensure(
        self,
        *subkeys: str,
        url: str,
        name: Optional[str] = None,
        force: bool = False,
        download_kwargs: Optional[Mapping[str, Any]] = None,
    ) -> Path:
        """Ensure a file is downloaded.

        :param subkeys:
            A sequence of additional strings to join. If none are given,
            returns the directory for this module.
        :param url:
            The URL to download.
        :param name:
            Overrides the name of the file at the end of the URL, if given. Also
            useful for URLs that don't have proper filenames with extensions.
        :param force:
            Should the download be done again, even if the path already exists?
            Defaults to false.
        :param download_kwargs: Keyword arguments to pass through to :func:`pystow.utils.download`.
        :return:
            The path of the file that has been downloaded (or already exists)
        """
        if name is None:
            name = name_from_url(url)
        path = self.join(*subkeys, name=name, ensure_exists=True)
        download(
            url=url,
            path=path,
            force=force,
            **(download_kwargs or {}),
        )
        return path

    @contextmanager
    def ensure_open(
        self,
        *subkeys: str,
        url: str,
        name: Optional[str] = None,
        force: bool = False,
        download_kwargs: Optional[Mapping[str, Any]] = None,
        mode: str = 'r',
        open_kwargs: Optional[Mapping[str, Any]] = None,
    ):
        """Ensure a file is downloaded then open it."""
        path = self.ensure(*subkeys, url=url, name=name, force=force, download_kwargs=download_kwargs)
        open_kwargs = {} if open_kwargs is None else dict(open_kwargs)
        open_kwargs.setdefault('mode', mode)
        with path.open(**open_kwargs) as file:
            yield file

    @contextmanager
    def ensure_open_gz(
        self,
        *subkeys: str,
        url: str,
        name: Optional[str] = None,
        force: bool = False,
        download_kwargs: Optional[Mapping[str, Any]] = None,
        mode: str = 'rb',
        open_kwargs: Optional[Mapping[str, Any]] = None,
    ):
        """Ensure a gzipped file is downloaded then open it."""
        path = self.ensure(*subkeys, url=url, name=name, force=force, download_kwargs=download_kwargs)
        open_kwargs = {} if open_kwargs is None else dict(open_kwargs)
        open_kwargs.setdefault('mode', mode)
        with gzip.open(path, **open_kwargs) as file:
            yield file

    def ensure_csv(
        self,
        *subkeys: str,
        url: str,
        name: Optional[str] = None,
        force: bool = False,
        download_kwargs: Optional[Mapping[str, Any]] = None,
        read_csv_kwargs: Optional[Mapping[str, Any]] = None,
    ) -> 'pd.DataFrame':
        """Download a CSV and open as a dataframe with :mod:`pandas`."""
        import pandas as pd

        path = self.ensure(*subkeys, url=url, name=name, force=force, download_kwargs=download_kwargs)
        return pd.read_csv(path, **_clean_csv_kwargs(read_csv_kwargs))

    def ensure_excel(
        self,
        *subkeys: str,
        url: str,
        name: Optional[str] = None,
        force: bool = False,
        download_kwargs: Optional[Mapping[str, Any]] = None,
        read_excel_kwargs: Optional[Mapping[str, Any]] = None,
    ) -> 'pd.DataFrame':
        """Download an excel file and open as a dataframe with :mod:`pandas`."""
        path = self.ensure(*subkeys, url=url, name=name, force=force, download_kwargs=download_kwargs)
        return pd.read_excel(path, **(read_excel_kwargs or {}))

    def ensure_tar_df(
        self,
        *subkeys: str,
        url: str,
        inner_path: str,
        name: Optional[str] = None,
        force: bool = False,
        sep: str = '\t',
        download_kwargs: Optional[Mapping[str, Any]] = None,
        read_csv_kwargs: Optional[Mapping[str, Any]] = None,
    ) -> 'pd.DataFrame':
        """Download a tar file and open an inner file as a dataframe with :mod:`pandas`."""
        path = self.ensure(*subkeys, url=url, name=name, force=force, download_kwargs=download_kwargs)
        return read_tarfile_csv(path=path, inner_path=inner_path, sep=sep, **_clean_csv_kwargs(read_csv_kwargs))

    def ensure_zip_df(
        self,
        *subkeys: str,
        url: str,
        inner_path: str,
        name: Optional[str] = None,
        force: bool = False,
        download_kwargs: Optional[Mapping[str, Any]] = None,
        read_csv_kwargs: Optional[Mapping[str, Any]] = None,
    ) -> 'pd.DataFrame':
        """Download a zip file and open an inner file as a dataframe with :mod:`pandas`."""
        path = self.ensure(*subkeys, url=url, name=name, force=force, download_kwargs=download_kwargs)
        return read_zipfile_csv(path=path, inner_path=inner_path, **_clean_csv_kwargs(read_csv_kwargs))

    def ensure_rdf(
        self,
        *subkeys: str,
        url: str,
        name: Optional[str] = None,
        force: bool = False,
        download_kwargs: Optional[Mapping[str, Any]] = None,
        precache: bool = True,
        parse_kwargs: Optional[Mapping[str, Any]] = None,
    ) -> 'rdflib.Graph':
        """Download a RDF file and open with :mod:`rdflib`."""
        path = self.ensure(*subkeys, url=url, name=name, force=force, download_kwargs=download_kwargs)
        if not precache:
            return read_rdf(path=path, **(parse_kwargs or {}))

        cache_path = path.with_suffix(path.suffix + '.pickle.gz')
        if cache_path.exists() and not force:
            with gzip.open(cache_path, 'rb') as file:
                return pickle.load(file)  # type: ignore

        rv = read_rdf(path=path, **(parse_kwargs or {}))
        with gzip.open(cache_path, 'wb') as file:
            pickle.dump(rv, file, protocol=pickle.HIGHEST_PROTOCOL)  # type: ignore
        return rv

    def ensure_from_s3(
        self,
        *subkeys: str,
        s3_bucket: str,
        s3_key: Union[str, Sequence[str]],
        name: Optional[str] = None,
        client: Optional['botocore.client.BaseClient'] = None,
        client_kwargs: Optional[Mapping[str, Any]] = None,
        download_file_kwargs: Optional[Mapping[str, Any]] = None,
        force: bool = False,
    ) -> Path:
        """Ensure a file is downloaded.

        :param subkeys:
            A sequence of additional strings to join. If none are given,
            returns the directory for this module.
        :param s3_bucket:
            The S3 bucket name
        :param s3_key:
            The S3 key name
        :param name:
            Overrides the name of the file at the end of the S3 key, if given.
        :param client:
            A botocore client. If none given, one will be created automatically
        :param client_kwargs:
            Keyword arguments to be passed to the client on instantiation.
        :param download_file_kwargs:
            Keyword arguments to be passed to :func:`boto3.s3.transfer.S3Transfer.download_file`
        :param force:
            Should the download be done again, even if the path already exists?
            Defaults to false.
        :return:
            The path of the file that has been downloaded (or already exists)
        """
        if not isinstance(s3_key, str):
            s3_key = '/'.join(s3_key)  # join sequence
        if name is None:
            name = name_from_s3_key(s3_key)
        path = self.join(*subkeys, name=name, ensure_exists=True)
        if path.exists() and not force:
            return path

        import boto3.s3.transfer
        if client is None:
            import boto3
            import botocore.client
            client_kwargs = {} if client_kwargs is None else dict(client_kwargs)
            client_kwargs.setdefault('config', botocore.client.Config(signature_version=botocore.UNSIGNED))
            client = boto3.client('s3', **client_kwargs)

        download_file_kwargs = {} if download_file_kwargs is None else dict(download_file_kwargs)
        download_file_kwargs.setdefault('Config', boto3.s3.transfer.TransferConfig(use_threads=False))
        client.download_file(s3_bucket, s3_key, path.as_posix(), **download_file_kwargs)
        return path

    def ensure_from_google(
        self,
        *subkeys: str,
        name: str,
        file_id: str,
        force: bool = False,
    ) -> Path:
        """Ensure a file is downloaded from Google Drive.

        :param subkeys:
            A sequence of additional strings to join. If none are given,
            returns the directory for this module.
        :param name:
            The name of the file
        :param file_id:
            The file identifier of the google file. If your share link is
            https://drive.google.com/file/d/1AsPPU4ka1Rc9u-XYMGWtvV65hF3egi0z/view, then your file id is
            ``1AsPPU4ka1Rc9u-XYMGWtvV65hF3egi0z``.
        :param force:
            Should the download be done again, even if the path already exists?
            Defaults to false.
        :return:
            The path of the file that has been downloaded (or already exists)
        """
        path = self.join(*subkeys, name=name, ensure_exists=True)
<<<<<<< HEAD
        download_from_google(file_id, path)
=======
        download_from_google(file_id, path, force=force)
>>>>>>> 8904c335
        return path


def _clean_csv_kwargs(read_csv_kwargs):
    if read_csv_kwargs is None:
        read_csv_kwargs = {}
    read_csv_kwargs.setdefault('sep', '\t')
    return read_csv_kwargs<|MERGE_RESOLUTION|>--- conflicted
+++ resolved
@@ -357,11 +357,7 @@
             The path of the file that has been downloaded (or already exists)
         """
         path = self.join(*subkeys, name=name, ensure_exists=True)
-<<<<<<< HEAD
-        download_from_google(file_id, path)
-=======
         download_from_google(file_id, path, force=force)
->>>>>>> 8904c335
         return path
 
 
