--- conflicted
+++ resolved
@@ -21,13 +21,8 @@
     overload,
 )
 
-<<<<<<< HEAD
-from .constants import JSON, BytesOpener, Opener, Provider
+from .constants import JSON, BytesOpener, Provider
 from .impl import Module, VersionHint
-=======
-from .constants import JSON, BytesOpener, Provider
-from .impl import Module
->>>>>>> ac29ae49
 
 if TYPE_CHECKING:
     import lxml.etree
